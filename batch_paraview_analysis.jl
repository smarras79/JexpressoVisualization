#!/usr/bin/env julia
"""
        Parallel-Enabled ParaView Batch Processor (Julia Version)

        Computes slices, spatial averages, or Reynolds stresses from simulation data.

        TO RUN THIS:
        ==============================================================================
	1. cp /PATH/TO/Jexpresso/auxiliary/wulver/submit_batch_paraview_analysis.sh .
	2. edit it to 'cd' to the right output directory
	3. edit it to make sure that the list of julia calls has the expected range of files
	e.g.
	  julia --project batch_paraview_analysis.jl --range 100 199 1 --process-id 1 &
	  julia --project batch_paraview_analysis.jl --range 200 299 1 --process-id 2 &
	  julia --project batch_paraview_analysis.jl --range 300 399 1 --process-id 3 &

	4. sbatch submit_batch_paraview_analysis.sh
        ==============================================================================
        """

using ArgParse
using Dates
using Logging
using Printf
using Base.Filesystem

#-------------------------------
# BATCH PROCESSING CONFIGURATION
#-------------------------------

# --- File Pattern Configuration ---#
const FILE_PATTERNS = Dict{String, Any}(
    "pattern_type" => "iteration",
    "base_directory" => "./",
    "file_template" => "iter_{}.pvtu",
)

# --- Analysis Configuration ---#
const BATCH_CONFIG = Dict{String, Any}(
    #
    # Set the desired analysis mode here
    #
    # "averaging", "slicing", or "reynolds_stress"
    #"analysis_mode" => "slicing",   
    #"analysis_mode" => "averaging",
    "analysis_mode" => "reynolds_stress",
    
    #-------------------------------
    # AVERAGING
    #-------------------------------
    "averaging" => Dict{String, Any}(
        "data_array" => "VELOMAG", # Which variable to average
        "axis" => "Y",
        "resolution" => [150, 150, 150],
        "geometric_limits" => Dict{String, Any}(
            "X" => [nothing, nothing],
            "Y" => [nothing, nothing],
            "Z" => [nothing, nothing]
        )
    ),

    #-------------------------------
    # SLICING
    #-------------------------------
    "slicing" => Dict{String, Any}(
        "data_array" => "w", # Which variable to slice
        "axis" => "Z",
        "coordinate" => 100  # Use nothing for auto-center
    ),

    #-------------------------------
    # REYNOLDS STRESS
    #-------------------------------
    "reynolds_stress" => Dict{String, Any}(
        # This is the variable you want to visualize
        "component" => "uv", # Options: "uu", "vv", "ww", "uv", "uw", "vw"
        
        # This is the axis along which the spatial average is calculated
        "averaging_axis" => "Y",
        "resolution" => [150, 150, 150], # Resolution for intermediate calculations
        "geometric_limits" => Dict{String, Any}(
            "X" => [nothing, nothing],
            "Y" => [nothing, nothing],
            "Z" => [nothing, nothing]
        )
    ),

    #-------------------------------
    # VISUALIZATION
    #-------------------------------
    "visualization" => Dict{String, Any}(
        "image_size" => [1200, 800],
        "color_map" => "Viridis (matplotlib)"
    )
)

# --- Processing Options ---
const PROCESSING_OPTIONS = Dict{String, Any}(
    "output_directory" => "./batch_output/",
    "continue_on_error" => true,
<<<<<<< HEAD
    # **FIXED**: Use the generic command name for cluster compatibility
    "paraview_executable" => "pvpython",
=======
    "paraview_executable" => "pvpython",
    #"paraview_executable" => "/Applications/ParaView-5.11.2.app/Contents/bin/pvpython",
>>>>>>> 3cbf93fa
    "paraview_args" => ["--force-offscreen-rendering"],
    "timeout_seconds" => 400,
    "log_file_prefix" => "batch_processing"
)

#-------------------------------
# COMMAND LINE ARGUMENT PARSING
#-------------------------------

function parse_arguments()
    s = ArgParseSettings(description = "ParaView Batch Processor with Parallel Support")

    @add_arg_table! s begin
        "--range"
            help = "Process files in range: start end step"
            nargs = 3
            arg_type = Int
        "--files"
            help = "Process specific files"
            nargs = '*'
        "--suggest-parallel"
            help = "Suggest how to split files"
            action = :store_true
        "--process-id"
            help = "Process ID for parallel runs"
            arg_type = Int
        "--output-dir"
            help = "Override output directory"
            arg_type = String
        "--log-level"
            help = "Set logging level"
            default = "INFO"
            range_tester = x -> x in ["DEBUG", "INFO", "WARNING", "ERROR"]
        "--dry-run"
            help = "Show what files would be processed"
            action = :store_true
        "--skip-existing"
            help = "Skip processing if the output file already exists"
            action = :store_true
        "--num-processes"
            help = "Number of parallel processes to suggest"
            arg_type = Int
            default = 4
    end
    return parse_args(ARGS, s)
end

#-------------------------------
# IMPLEMENTATION
#-------------------------------
function setup_logging(process_id = nothing, log_level = "INFO")
    if process_id !== nothing
        log_file = "$(PROCESSING_OPTIONS["log_file_prefix"])_proc_$(lpad(process_id, 3, '0')).log"
    else
        timestamp = Dates.format(now(), "yyyymmdd_HHMMSS")
        log_file = "$(PROCESSING_OPTIONS["log_file_prefix"])_$(timestamp).log"
    end

    level = if log_level == "DEBUG"; Logging.Debug
    elseif log_level == "INFO"; Logging.Info
    elseif log_level == "WARNING"; Logging.Warn
    else; Logging.Error
    end

    io = open(log_file, "w")
    file_logger = SimpleLogger(io, level)
    
    global_logger(TeeLogger(ConsoleLogger(stdout, level), file_logger))
    @info "Logging to: $log_file"
    return io
end

struct TeeLogger <: AbstractLogger
    loggers::Vector{AbstractLogger}
end
TeeLogger(loggers...) = TeeLogger(collect(loggers))
Logging.handle_message(logger::TeeLogger, args...; kwargs...) = for l in logger.loggers; Logging.handle_message(l, args...; kwargs...); end
Logging.shouldlog(logger::TeeLogger, args...) = any(Logging.shouldlog(l, args...) for l in logger.loggers)
Logging.min_enabled_level(logger::TeeLogger) = minimum(Logging.min_enabled_level(l) for l in logger.loggers)

function extract_number_from_filename(filepath::String)
    filename = basename(filepath)
    template = FILE_PATTERNS["file_template"]
    regex_template = replace(replace(template, r"[.^$*+?{}[\]\\|()\-]" => s"\\&"), "{}" => raw"([+-]?(?:\d+\.?\d*|\.\d+))")
    m = match(Regex(regex_template), filename)
    if m !== nothing
        try; num_str = m.captures[1]; return parse(Int, num_str) catch; return parse(Float64, num_str) end; catch; end
    end
    m_fallback = match(r"([+-]?(?:\d+\.?\d*|\.\d+))", filename)
    if m_fallback !== nothing
        try; num_str = m_fallback.captures[1]; return parse(Int, num_str) catch; return parse(Float64, num_str) end; catch; end
    end
    @warn "Could not extract a number from filename: $filename. Defaulting to 0."
    return 0
end


function find_files(args::Dict)
    base_dir = FILE_PATTERNS["base_directory"]
    template = FILE_PATTERNS["file_template"]
    if get(args, "files", nothing) !== nothing && !isempty(args["files"])
        return filter(isfile, abspath.(args["files"]))
    elseif get(args, "range", nothing) !== nothing
        start_val, end_val, step = args["range"]
        files = String[]; for i in start_val:step:end_val; f = joinpath(base_dir, replace(template, "{}"=>string(i))); isfile(f) && push!(files, abspath(f)); end; return files
    else
        glob_pattern = replace(template, "{}" => "*")
        all_files = isdir(base_dir) ? readdir(base_dir) : []
        pattern_regex = Regex("^" * replace(replace(glob_pattern, r"[.^$+?{}[\]\\|()\-]" => s"\\&"), "*" => ".*") * raw"$")
        matching_files = filter(f -> match(pattern_regex, f) !== nothing, all_files)
        files_with_numbers = [(extract_number_from_filename(f), abspath(joinpath(base_dir, f))) for f in matching_files]
        sort!(files_with_numbers, by = x -> x[1])
        return [f[2] for f in files_with_numbers]
    end
end

function generate_output_filename(input_file::String, output_dir::String)
    file_number = extract_number_from_filename(input_file)
    number_str = isa(file_number, Int) ? @sprintf("%06d", file_number) : replace(@sprintf("%08.3f", file_number), "." => "_")
    mode = BATCH_CONFIG["analysis_mode"]
    local filename
    if mode == "averaging"; config = BATCH_CONFIG["averaging"]; filename = "$(config["data_array"])_avg_$(config["axis"])_$(number_str).png"
    elseif mode == "slicing"; config = BATCH_CONFIG["slicing"]; filename = "$(config["data_array"])_slice_$(config["axis"])_$(number_str).png"
    elseif mode == "reynolds_stress"; config = BATCH_CONFIG["reynolds_stress"]; filename = "RS_$(config["component"])_avg_$(config["averaging_axis"])_$(number_str).png"
    else; filename = "output_$(number_str).png"
    end
    return joinpath(output_dir, filename)
end

function generate_processing_script(input_file::String, output_file::String)
    input_abs = abspath(input_file)
    output_abs = abspath(output_file)
    mode = BATCH_CONFIG["analysis_mode"]
    vis_config = BATCH_CONFIG["visualization"]
    image_size = vis_config["image_size"]
    color_map = vis_config["color_map"]

    analysis_code = ""
    camera_code = ""
    data_array = ""
    velomag_calc = ""

    # --- Slicing Mode ---
    if mode == "slicing"
        config = BATCH_CONFIG["slicing"]
        data_array = config["data_array"]
        axis = config["axis"]
        coordinate = config["coordinate"]

        if data_array == "VELOMAG"
            velomag_calc = "        source = Calculator(Input=reader, ResultArrayName='VELOMAG', Function='sqrt(u*u+v*v+w*w)')"
        end

        analysis_code = """
        # Slicing analysis
        axis = '$axis'.upper()
        coordinate = $(coordinate === nothing ? "None" : coordinate)

        bounds = source.GetDataInformation().GetBounds()
        if coordinate is None:
            bounds_idx = {'X': [0, 1], 'Y': [2, 3], 'Z': [4, 5]}[axis]
            coordinate = (bounds[bounds_idx[0]] + bounds[bounds_idx[1]]) / 2.0
        
        print(f"Creating slice at {axis} = {coordinate}")
        slice_filter = Slice(Input=source, SliceType='Plane')
        if axis == 'X':
            slice_filter.SliceType.Origin = [coordinate, 0, 0]
            slice_filter.SliceType.Normal = [1, 0, 0]
        elif axis == 'Y':
            slice_filter.SliceType.Origin = [0, coordinate, 0]
            slice_filter.SliceType.Normal = [0, 1, 0]
        else: # Z
            slice_filter.SliceType.Origin = [0, 0, coordinate]
            slice_filter.SliceType.Normal = [0, 0, 1]
        
        source = slice_filter
"""
        camera_code = """
        slice_axis = '$axis'.upper()
        if slice_axis == 'X':
            view.CameraPosition = [10, 0, 0]; view.CameraViewUp = [0, 0, 1]
        elif slice_axis == 'Y':
            view.CameraPosition = [0, 10, 0]; view.CameraViewUp = [0, 0, 1]
        else: # Z
            view.CameraPosition = [0, 0, 10]; view.CameraViewUp = [0, 1, 0]
"""

    # --- Reynolds Stress Mode ---
    elseif mode == "reynolds_stress"
        config = BATCH_CONFIG["reynolds_stress"]
        comp = config["component"]
        axis = config["averaging_axis"]
        resolution = config["resolution"]
        data_array = "RS_$(comp)_avg"
        axis_map_py = "{'X': 2, 'Y': 1, 'Z': 0}"
        
        analysis_code = """
        # --- Reynolds Stress Calculation ---
        print('Starting Reynolds Stress Calculation...')
        from vtkmodules.numpy_interface import dataset_adapter as dsa
        from vtk.util.numpy_support import numpy_to_vtk
        import numpy as np

        resampled_3d = ResampleToImage(Input=source, SamplingDimensions=$resolution)
        resampled_3d.UpdatePipeline()
        
        vtk_data_3d = servermanager.Fetch(resampled_3d)
        wrapped_data_3d = dsa.WrapDataObject(vtk_data_3d)
        dims = resampled_3d.SamplingDimensions
        
        u_inst = wrapped_data_3d.PointData['u'].reshape(dims[2], dims[1], dims[0])
        v_inst = wrapped_data_3d.PointData['v'].reshape(dims[2], dims[1], dims[0])
        w_inst = wrapped_data_3d.PointData['w'].reshape(dims[2], dims[1], dims[0])

        print(f"Calculating mean velocity field by averaging along the '$axis'-axis...")
        axis_map = $axis_map_py
        avg_axis_idx = axis_map.get('$axis'.upper())
        
        u_mean_2d = np.mean(u_inst, axis=avg_axis_idx)
        v_mean_2d = np.mean(v_inst, axis=avg_axis_idx)
        w_mean_2d = np.mean(w_inst, axis=avg_axis_idx)

        if avg_axis_idx == 2: # X-axis average
            u_mean_3d = np.tile(u_mean_2d[:, :, np.newaxis], (1, 1, dims[0]))
            v_mean_3d = np.tile(v_mean_2d[:, :, np.newaxis], (1, 1, dims[0]))
            w_mean_3d = np.tile(w_mean_2d[:, :, np.newaxis], (1, 1, dims[0]))
        elif avg_axis_idx == 1: # Y-axis average
            u_mean_3d = np.tile(u_mean_2d[:, np.newaxis, :], (1, dims[1], 1))
            v_mean_3d = np.tile(v_mean_2d[:, np.newaxis, :], (1, dims[1], 1))
            w_mean_3d = np.tile(w_mean_2d[:, np.newaxis, :], (1, dims[1], 1))
        else: # Z-axis average
            u_mean_3d = np.tile(u_mean_2d[np.newaxis, :, :], (dims[2], 1, 1))
            v_mean_3d = np.tile(v_mean_2d[np.newaxis, :, :], (dims[2], 1, 1))
            w_mean_3d = np.tile(w_mean_2d[np.newaxis, :, :], (dims[2], 1, 1))

        u_prime = u_inst - u_mean_3d
        v_prime = v_inst - v_mean_3d
        w_prime = w_inst - w_mean_3d

        rs_3d = {"uu": u_prime**2, "vv": v_prime**2, "ww": w_prime**2, "uv": u_prime*v_prime, "uw": u_prime*w_prime, "vw": v_prime*w_prime}['$comp']
        final_component_2d = np.mean(rs_3d, axis=avg_axis_idx)

        from vtk import vtkStructuredGrid, vtkPoints
        original_bounds = source.GetDataInformation().GetBounds()
        
        if avg_axis_idx == 2: grid_dims, bounds_indices = ([dims[1], dims[2]], [2, 3, 4, 5])
        elif avg_axis_idx == 1: grid_dims, bounds_indices = ([dims[0], dims[2]], [0, 1, 4, 5])
        else: grid_dims, bounds_indices = ([dims[0], dims[1]], [0, 1, 2, 3])

        n1, n2 = grid_dims
        structured_grid = vtkStructuredGrid(); structured_grid.SetDimensions(n1, n2, 1)
        points = vtkPoints()
        c1 = np.linspace(original_bounds[bounds_indices[0]], original_bounds[bounds_indices[1]], n1)
        c2 = np.linspace(original_bounds[bounds_indices[2]], original_bounds[bounds_indices[3]], n2)
        avg_c = (original_bounds[avg_axis_idx*2] + original_bounds[avg_axis_idx*2+1]) / 2.0
        for j in range(n2):
            for i in range(n1):
                if avg_axis_idx == 2: points.InsertNextPoint(avg_c, c1[i], c2[j])
                elif avg_axis_idx == 1: points.InsertNextPoint(c1[i], avg_c, c2[j])
                else: points.InsertNextPoint(c1[i], c2[j], avg_c)
        
        structured_grid.SetPoints(points)
        vtk_array = numpy_to_vtk(final_component_2d.flatten('C'), deep=True); vtk_array.SetName('$data_array')
        structured_grid.GetPointData().SetScalars(vtk_array)
        
        producer = TrivialProducer(registrationName='FinalData'); producer.GetClientSideObject().SetOutput(structured_grid)
        source = producer
"""
        camera_code = """
        avg_axis = '$axis'.upper()
        if avg_axis == 'X':
            view.CameraPosition = [10, 0, 0]; view.CameraViewUp = [0, 0, 1]
        elif avg_axis == 'Y':
            view.CameraPosition = [0, 10, 0]; view.CameraViewUp = [0, 0, 1]
        else: # Z
            view.CameraPosition = [0, 0, 10]; view.CameraViewUp = [0, 1, 0]
"""
    # (Add averaging mode here if needed)
    end

    # --- FINAL SCRIPT ASSEMBLY ---
    return """#!/usr/bin/env python3
import os, sys
from paraview.simple import *
def main():
    try:
        print("Starting ParaView processing...")
        paraview.simple._DisableFirstRenderCameraReset()
        reader = XMLPartitionedUnstructuredGridReader(FileName=[r'$input_abs'])
        reader.UpdatePipeline()
        if reader.GetDataInformation().GetNumberOfPoints() == 0:
            print("ERROR: No data points found"); return False
        
        source = reader
        
        point_data_info = reader.GetPointDataInformation()
        available_arrays = [point_data_info.GetArray(i).Name for i in range(point_data_info.GetNumberOfArrays())]
        required_vel = ['u', 'v', 'w']
        if not all(x in available_arrays for x in required_vel):
            print(f"ERROR: Missing one or more velocity components {required_vel}. Available: {available_arrays}")
            return False
        
$velomag_calc

$analysis_code
        print("Creating visualization...")
        view = GetActiveViewOrCreate('RenderView')
        view.ViewSize = $image_size
        display = Show(source, view)
        display.Representation = 'Surface'
        
        ColorBy(display, ('POINTS', '$data_array'))
        lut = GetColorTransferFunction('$data_array')
        lut.ApplyPreset('$color_map', True)
        display.SetScalarBarVisibility(view, True)
        
$camera_code
        view.CameraFocalPoint = [0, 0, 0]
        view.CameraParallelProjection = 1
        view.ResetCamera()
        view.StillRender()
        
        print(f"Saving to: {r'$output_abs'}")
        SaveScreenshot(r"$output_abs", view, ImageResolution=$image_size)
        if not os.path.exists(r"$output_abs") or os.path.getsize(r"$output_abs") < 1000:
            print("ERROR: Output file was not created or is too small.")
            return False
        
        print("Processing completed successfully")
        return True
    except Exception as e:
        print(f"ERROR: {str(e)}"); import traceback; traceback.print_exc(); return False
if __name__ == "__main__":
    sys.exit(0 if main() else 1)
"""
end

# *** THIS IS THE CORRECTED FUNCTION ***
function process_file(input_file::String, output_dir::String, process_id::Union{Int, Nothing})
    output_file = generate_output_filename(input_file, output_dir)
    @info "Processing: $(basename(input_file)) -> $(basename(output_file))"

    # Use the process_id for a unique filename, fallback to system PID if not provided
    pid_for_file = process_id !== nothing ? process_id : getpid()
    temp_script_path = "temp_paraview_script_$(pid_for_file).py"

    try
        script_content = generate_processing_script(input_file, output_file)
        open(temp_script_path, "w") do f; write(f, script_content); end
        
        pvpython_exe = PROCESSING_OPTIONS["paraview_executable"]
        pvpython_args = PROCESSING_OPTIONS["paraview_args"]
        cmd = `$pvpython_exe $pvpython_args $temp_script_path`
        
        output = Pipe()
        proc = run(pipeline(cmd, stdout=output, stderr=output), wait=false)
        close(output.in)
        output_task = @async read(output, String)
        
        start_time = time()
        while process_running(proc)
            if time() - start_time > PROCESSING_OPTIONS["timeout_seconds"]
                @error "Processing timed out for $input_file."; kill(proc); return false
            end
            sleep(1)
        end
        
        proc_output = fetch(output_task)
        if proc.exitcode != 0
            @error "ParaView script failed for $input_file with exit code $(proc.exitcode)."; @error "Full pvpython output:\n$proc_output"; return false
        end

        @info "Successfully processed $input_file."
        return true
    catch e
        @error "An error occurred while processing $input_file: $e"
        return false
    finally
        # This check prevents an error if the script failed before creating the temp file
        if isfile(temp_script_path)
            rm(temp_script_path)
        end
    end
end

# *** THIS IS THE CORRECTED FUNCTION ***
function main()
    args = parse_arguments()
    log_io = setup_logging(args["process-id"], args["log-level"])
    try
        output_dir = get(args, "output-dir", nothing) !== nothing ? args["output-dir"] : PROCESSING_OPTIONS["output_directory"]
        @info "Starting ParaView Batch Processor"; @info "Output directory: $output_dir"
        files_to_process = find_files(args)
        if isempty(files_to_process); @warn "No files found to process. Exiting."; return; end
        if args["dry-run"]
            println("\n--- DRY RUN ---"); for f in files_to_process; println("- $(basename(f)) -> $(basename(generate_output_filename(f, output_dir)))"); end; println("-----------------"); return
        end
        isdir(output_dir) || mkpath(output_dir)
        @info "Found $(length(files_to_process)) files to process."
        success_count = 0; error_count = 0
        for (i, file_path) in enumerate(files_to_process)
            @info "--- [File $i/$(length(files_to_process))] ---"
            if args["skip-existing"] && isfile(generate_output_filename(file_path, output_dir))
                @info "Output file exists, skipping."; continue
            end
            
            # Pass the process-id from args to the processing function
            if process_file(file_path, output_dir, args["process-id"]); success_count += 1
            else; error_count += 1; if !PROCESSING_OPTIONS["continue_on_error"]; @error "Stopping due to error."; break; end; end
        end
        @info "=========================================="; @info "Batch processing finished."; @info "Successfully processed: $success_count"; @info "Errors: $error_count"; @info "=========================================="
    finally
        close(log_io)
    end
end

if abspath(PROGRAM_FILE) == @__FILE__
    main()
end<|MERGE_RESOLUTION|>--- conflicted
+++ resolved
@@ -98,13 +98,10 @@
 const PROCESSING_OPTIONS = Dict{String, Any}(
     "output_directory" => "./batch_output/",
     "continue_on_error" => true,
-<<<<<<< HEAD
-    # **FIXED**: Use the generic command name for cluster compatibility
-    "paraview_executable" => "pvpython",
-=======
+
     "paraview_executable" => "pvpython",
     #"paraview_executable" => "/Applications/ParaView-5.11.2.app/Contents/bin/pvpython",
->>>>>>> 3cbf93fa
+    
     "paraview_args" => ["--force-offscreen-rendering"],
     "timeout_seconds" => 400,
     "log_file_prefix" => "batch_processing"
