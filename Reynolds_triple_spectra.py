--- conflicted
+++ resolved
@@ -1,6 +1,3 @@
-<<<<<<< HEAD
-#
-=======
 import os
 import glob
 import re
@@ -366,8 +363,8 @@
 
 if __name__ == '__main__':
     # --- CONFIGURATION ---
-    DATA_DIR = "/Users/simone/Work-local/Codes/Jexpresso/output/CompEuler/LESsmago/64x64x36_5kmX5kmX3km"
-    #DATA_DIR = "/scratch/smarras/smarras/output/64x64x36_5kmX5kmX3km/CompEuler/LESsmago/output/"
+    #DATA_DIR = "/Users/simone/Work-local/Codes/Jexpresso/output/CompEuler/LESsmago/64x64x36_5kmX5kmX3km"
+    DATA_DIR = "/scratch/smarras/smarras/output/64x64x36_5kmX5kmX3km/CompEuler-CFL-at2200s/LESsmago/output/tmp"
     FILE_PATTERN = "iter_*.pvtu"
     OUTPUT_NC_AVERAGED_FILE = "turbulence_statistics_averaged.nc" # File for all time-averaged data
     PROFILE_PLOT_FILE = "vertical_wind_profile.png"
@@ -422,5 +419,4 @@
         if WRITE_3D_SNAPSHOT and SNAPSHOT_3D_NC_FILE:
             interpolate_and_save_3d_snapshot(
                 pvtu_files=processed_files, variables=VELOCITY_VARS + SCALAR_VARS, output_filename=SNAPSHOT_3D_NC_FILE
-            )
->>>>>>> 1feb3eb2
+            )